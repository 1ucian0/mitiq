--- conflicted
+++ resolved
@@ -19,8 +19,4 @@
 
 We describe the expectation value $E(\lambda)$ as a function of scale factor
 ($\lambda$). The scale factor is used to estimate the number of layers in
-<<<<<<< HEAD
-circuit based on circuit depth (TO DO- Insert Link to Theory Discussion).
-=======
-circuit based on circuit depth (more [here](zne-5-theory.myst) on the theory behind).
->>>>>>> ea23a38d
+circuit based on circuit depth (more [here](zne-5-theory.myst) on the theory behind).